# this file is largely based on https://github.com/jakevdp/mpld3/blob/master/mpld3/_display.py
# Copyright (c) 2013, Jake Vanderplas
# It was adapted for pyLDAvis by Ben Mabey
import warnings
import random
import json
import jinja2
import numpy
import re
import os
from ._server import serve
from .utils import get_id, write_ipynb_local_js, NumPyEncoder
from ._prepare import PreparedData
from . import urls

__all__ = ["prepared_data_to_html", "display",
           "show", "save_html", "save_json",
           "enable_notebook", "disable_notebook"]


# Simple HTML template. This works in standalone web pages for single visualizations,
# but will not work within the IPython notebook due to the presence of
# requirejs
SIMPLE_HTML = jinja2.Template("""
<script type="text/javascript" src="{{ d3_url }}"></script>
<script type="text/javascript" src="{{ ldavis_url }}"></script>
<link rel="stylesheet" type="text/css" href="{{ ldavis_css_url }}">

<div id={{ visid }}></div>
<script type="text/javascript">
   !function(LDAvis){
       new LDAvis("#" + {{ visid }}, {{ vis_json }});
   }(LDAvis);
</script>
""")


# RequireJS template.  If requirejs and jquery are not defined, this will
# result in an error.  This is suitable for use within the IPython notebook.
REQUIREJS_HTML = jinja2.Template("""

<link rel="stylesheet" type="text/css" href="{{ ldavis_css_url }}">

<div id={{ visid }}></div>
<script type="text/javascript">

var {{ visid_raw }}_data = {{ vis_json }};
if(typeof(window.LDAvis) !== "undefined"){
   !function(LDAvis){
       new LDAvis("#" + {{ visid }}, {{ visid_raw }}_data);
   }(LDAvis);
}else{
  require.config({paths: {d3: "{{ d3_url[:-3] }}"}});
  require(["d3"], function(d3){
    window.d3 = d3;
    $.getScript("{{ ldavis_url }}", function(){
       new LDAvis("#" + {{ visid }}, {{ visid_raw }}_data);
    });
  });
}
</script>
""")


# General HTML template.  This should work correctly whether or not requirejs
# is defined, and whether it's embedded in a notebook or in a standalone
# HTML page.
GENERAL_HTML = jinja2.Template("""
<link rel="stylesheet" type="text/css" href="{{ ldavis_css_url }}">


<div id={{ visid }}></div>
<script type="text/javascript">

var {{ visid_raw }}_data = {{ vis_json }};

function LDAvis_load_lib(url, callback){
  var s = document.createElement('script');
  s.src = url;
  s.async = true;
  s.onreadystatechange = s.onload = callback;
  s.onerror = function(){console.warn("failed to load library " + url);};
  document.getElementsByTagName("head")[0].appendChild(s);
}

if(typeof(LDAvis) !== "undefined"){
   // already loaded: just create the visualization
   !function(LDAvis){
       new LDAvis("#" + {{ visid }}, {{ visid_raw }}_data);
   }(LDAvis);
}else if(typeof define === "function" && define.amd){
   // require.js is available: use it to load d3/LDAvis
   require.config({paths: {d3: "{{ d3_url[:-3] }}"}});
   require(["d3"], function(d3){
      window.d3 = d3;
      LDAvis_load_lib("{{ ldavis_url }}", function(){
        new LDAvis("#" + {{ visid }}, {{ visid_raw }}_data);
      });
    });
}else{
    // require.js not available: dynamically load d3 & LDAvis
    LDAvis_load_lib("{{ d3_url }}", function(){
         LDAvis_load_lib("{{ ldavis_url }}", function(){
                 new LDAvis("#" + {{ visid }}, {{ visid_raw }}_data);
            })
         });
}
</script>
""")

TEMPLATE_DICT = {"simple": SIMPLE_HTML,
                 "notebook": REQUIREJS_HTML,
                 "general": GENERAL_HTML}

def prepared_data_to_html(data, d3_url=None, ldavis_url=None, ldavis_css_url=None,
                          template_type="general", visid=None, use_http=False):
    """Output HTML with embedded visualization

    Parameters
    ----------
    data : PreparedData, created using :func:`prepare`
        The data for the visualization.
    d3_url : string (optional)
        The URL of the d3 library.  If not specified, a standard web path
        will be used.
    ldavis_url : string (optional)
        The URL of the LDAvis library.  If not specified, a standard web path
        will be used.
    template_type : string
        string specifying the type of HTML template to use. Options are:

        ``"simple"``
             suitable for a simple html page with one visualization.  Will
             fail if require.js is available on the page.
        ``"notebook"``
             assumes require.js and jquery are available.
        ``"general"``
             more complicated, but works both in and out of the
             notebook, whether or not require.js and jquery are available
    visid : string (optional)
        The html/css id of the visualization div, which must not contain spaces.
        If not specified, a random id will be generated.
    use_http : boolean (optional)
        If true, use http:// instead of https:// for d3_url and ldavis_url.

    Returns
    -------
    vis_html : string
        the HTML visualization

    See Also
    --------
    :func:`save_json`: save json representation of visualization to file
    :func:`save_html` : save html representation of a visualization to file
    :func:`show` : launch a local server and show a visualization in a browser
    :func:`display` : embed visualization within the IPython notebook
    :func:`enable_notebook` : automatically embed visualizations in IPython notebook
    """
    template = TEMPLATE_DICT[template_type]

    d3_url = d3_url or urls.D3_URL
    ldavis_url = ldavis_url or urls.LDAVIS_URL
    ldavis_css_url = ldavis_css_url or urls.LDAVIS_CSS_URL

    if use_http:
        d3_url = d3_url.replace('https://', 'http://')
        ldavis_url = ldavis_url.replace('https://', 'http://')

    if visid is None:
        visid = 'ldavis_' + get_id(data) + str(int(random.random() * 1E10))
    elif re.search('\s', visid):
        raise ValueError("visid must not contain spaces")

    return template.render(visid=json.dumps(visid),
                           visid_raw=visid,
                           d3_url=d3_url,
                           ldavis_url=ldavis_url,
                           vis_json=data.to_json(),
                           ldavis_css_url=ldavis_css_url)

def display(data, local=False, **kwargs):
    """Display visualization in IPython notebook via the HTML display hook

    Parameters
    ----------
    data : PreparedData, created using :func:`prepare`
        The data for the visualization.
    local : boolean (optional, default=False)
        if True, then copy the d3 & mpld3 libraries to a location visible to
        the notebook server, and source them from there. See Notes below.
    **kwargs :
        additional keyword arguments are passed through to :func:`prepared_data_to_html`.

    Returns
    -------
    vis_d3 : IPython.display.HTML object
        the IPython HTML rich display of the visualization.

    Notes
    -----
    Known issues: using ``local=True`` may not work correctly in certain cases:

    - In IPython < 2.0, ``local=True`` may fail if the current working
      directory is changed within the notebook (e.g. with the %cd command).
    - In IPython 2.0+, ``local=True`` may fail if a url prefix is added
      (e.g. by setting NotebookApp.base_url).

    See Also
    --------
    :func:`show` : launch a local server and show a visualization in a browser
    :func:`enable_notebook` : automatically embed visualizations in IPython notebook
    """
    # import here, in case users don't have requirements installed
    from IPython.display import HTML

    if local:
        if 'ldavis_url' in kwargs or 'd3_url' in kwargs:
            warnings.warn(
                "display: specified urls are ignored when local=True")
        kwargs['d3_url'], kwargs['ldavis_url'], kwargs['ldavis_css_url'] = write_ipynb_local_js()

    return HTML(prepared_data_to_html(data, **kwargs))

def show(data, ip='127.0.0.1', port=8888, n_retries=50,
         local=True, open_browser=True, http_server=None, **kwargs):
    """Starts a local webserver and opens the visualization in a browser.

    Parameters
    ----------
    data : PreparedData, created using :func:`prepare`
        The data for the visualization.
    ip : string, default = '127.0.0.1'
        the ip address used for the local server
    port : int, default = 8888
        the port number to use for the local server.  If already in use,
        a nearby open port will be found (see n_retries)
    n_retries : int, default = 50
        the maximum number of ports to try when locating an empty port.
    local : bool, default = True
        if True, use the local d3 & LDAvis javascript versions, within the
        js/ folder.  If False, use the standard urls.
    open_browser : bool (optional)
        if True (default), then open a web browser to the given HTML
    http_server : class (optional)
        optionally specify an HTTPServer class to use for showing the
        visualization. The default is Python's basic HTTPServer.
    **kwargs :
        additional keyword arguments are passed through to :func:`prepared_data_to_html`

    See Also
    --------
    :func:`display` : embed visualization within the IPython notebook
    :func:`enable_notebook` : automatically embed visualizations in IPython notebook
    """
    if local:
        kwargs['ldavis_url'] = '/LDAvis.js'
        kwargs['d3_url'] = '/d3.js'
        kwargs['ldavis_css_url'] = '/LDAvis.css'
        files = {'/LDAvis.js': ["text/javascript",
                               open(urls.LDAVIS_LOCAL, 'r').read()],
                 '/LDAvis.css': ["text/css",
                                 open(urls.LDAVIS_CSS_LOCAL, 'r').read()],
                 '/d3.js': ["text/javascript",
                            open(urls.D3_LOCAL, 'r').read()]}
    else:
        files = None

    html = prepared_data_to_html(data, **kwargs)
    serve(html, ip=ip, port=port, n_retries=n_retries, files=files,
          open_browser=open_browser, http_server=http_server)


def enable_notebook(local=False, **kwargs):
    """Enable the automatic display of visualizations in the IPython Notebook.

    Parameters
    ----------
    local : boolean (optional, default=False)
        if True, then copy the d3 & LDAvis libraries to a location visible to
        the notebook server, and source them from there. See Notes below.
    **kwargs :
        all keyword parameters are passed through to :func:`prepared_data_to_html`

    Notes
    -----
    Known issues: using ``local=True`` may not work correctly in certain cases:

    - In IPython < 2.0, ``local=True`` may fail if the current working
      directory is changed within the notebook (e.g. with the %cd command).
    - In IPython 2.0+, ``local=True`` may fail if a url prefix is added
      (e.g. by setting NotebookApp.base_url).

    See Also
    --------
    :func:`disable_notebook` : undo the action of enable_notebook
    :func:`display` : embed visualization within the IPython notebook
    :func:`show` : launch a local server and show a visualization in a browser
    """
    try:
        from IPython.core.getipython import get_ipython
    except ImportError:
        raise ImportError('This feature requires IPython 1.0+')

    if local:
        if 'ldavis_url' in kwargs or 'd3_url' in kwargs:
            warnings.warn(
                "enable_notebook: specified urls are ignored when local=True")
        kwargs['d3_url'], kwargs['ldavis_url'], kwargs['ldavis_css_url'] = write_ipynb_local_js()

    ip = get_ipython()
    formatter = ip.display_formatter.formatters['text/html']
    formatter.for_type(PreparedData,
                       lambda data, kwds=kwargs: prepared_data_to_html(data, **kwds))


def disable_notebook():
    """Disable the automatic display of visualizations in the IPython Notebook.

    See Also
    --------
    :func:`enable_notebook` : automatically embed visualizations in IPython notebook
    """
    try:
        from IPython.core.getipython import get_ipython
    except ImportError:
        raise ImportError('This feature requires IPython 1.0+')
    ip = get_ipython()
    formatter = ip.display_formatter.formatters['text/html']
    formatter.type_printers.pop(PreparedData, None)


def save_html(data, fileobj, **kwargs):
    """Save an embedded visualization to file.

    This will produce a self-contained HTML file. Internet access is still required
    for the D3 and LDAvis libraries.

    Parameters
    ----------
    data : PreparedData, created using :func:`prepare`
        The data for the visualization.
    fileobj : filename or file object
        The filename or file-like object in which to write the HTML
        representation of the visualization.
    **kwargs :
        additional keyword arguments will be passed to :func:`prepared_data_to_html`

    See Also
    --------
    :func:`save_json`: save json representation of a visualization to file
    :func:`prepared_data_to_html` : output html representation of the visualization
    :func:`fig_to_dict` : output dictionary representation of the visualization
    """
    try:
<<<<<<< HEAD
        fileobj.write(prepared_data_to_html(data, **kwargs))
    except AttributeError:
        fileobj = open(fileobj, 'w')
        fileobj.write(prepared_data_to_html(data, **kwargs))
=======
        if isinstance(fileobj, basestring):
            fileobj = open(fileobj, 'w')
    except NameError:
        if isinstance(fileobj, str):
            fileobj = open(fileobj, 'w')
    if not hasattr(fileobj, 'write'):
        raise ValueError("fileobj should be a filename or a writable file")
    fileobj.write(prepared_data_to_html(data, **kwargs))
>>>>>>> 2d2d0e3a


def save_json(data, fileobj):
    """Save the visualization's data a json file.

    Parameters
    ----------
    data : PreparedData, created using :func:`prepare`
        The data for the visualization.
    fileobj : filename or file object
        The filename or file-like object in which to write the HTML
        representation of the visualization.

    See Also
    --------
    :func:`save_html` : save html representation of a visualization to file
    :func:`prepared_data_to_html` : output html representation of the visualization
    """
    try:
<<<<<<< HEAD
        json.dump(data.to_dict(), fileobj, cls=NumPyEncoder)
    except AttributeError:
        fileobj = open(fileobj, 'w')
        json.dump(data.to_dict(), fileobj, cls=NumPyEncoder)
=======
        if isinstance(fileobj, basestring):
            fileobj = open(fileobj, 'w')
    except NameError:
        if isinstance(fileobj, str):
            fileobj = open(fileobj, 'w')
    if not hasattr(fileobj, 'write'):
        raise ValueError("fileobj should be a filename or a writable file")
    json.dump(data.to_dict(), fileobj, cls=NumPyEncoder)
>>>>>>> 2d2d0e3a
<|MERGE_RESOLUTION|>--- conflicted
+++ resolved
@@ -352,12 +352,6 @@
     :func:`fig_to_dict` : output dictionary representation of the visualization
     """
     try:
-<<<<<<< HEAD
-        fileobj.write(prepared_data_to_html(data, **kwargs))
-    except AttributeError:
-        fileobj = open(fileobj, 'w')
-        fileobj.write(prepared_data_to_html(data, **kwargs))
-=======
         if isinstance(fileobj, basestring):
             fileobj = open(fileobj, 'w')
     except NameError:
@@ -366,7 +360,6 @@
     if not hasattr(fileobj, 'write'):
         raise ValueError("fileobj should be a filename or a writable file")
     fileobj.write(prepared_data_to_html(data, **kwargs))
->>>>>>> 2d2d0e3a
 
 
 def save_json(data, fileobj):
@@ -386,12 +379,6 @@
     :func:`prepared_data_to_html` : output html representation of the visualization
     """
     try:
-<<<<<<< HEAD
-        json.dump(data.to_dict(), fileobj, cls=NumPyEncoder)
-    except AttributeError:
-        fileobj = open(fileobj, 'w')
-        json.dump(data.to_dict(), fileobj, cls=NumPyEncoder)
-=======
         if isinstance(fileobj, basestring):
             fileobj = open(fileobj, 'w')
     except NameError:
@@ -399,5 +386,4 @@
             fileobj = open(fileobj, 'w')
     if not hasattr(fileobj, 'write'):
         raise ValueError("fileobj should be a filename or a writable file")
-    json.dump(data.to_dict(), fileobj, cls=NumPyEncoder)
->>>>>>> 2d2d0e3a
+    json.dump(data.to_dict(), fileobj, cls=NumPyEncoder)